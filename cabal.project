--- conflicted
+++ resolved
@@ -19,13 +19,13 @@
 
 source-repository-package
   type: git
-<<<<<<< HEAD
   location: https://github.com/haskell/tar.git
   tag: d94a988be4311b830149a9f8fc16739927e5fc1c
-=======
+
+source-repository-package
+  type: git
   location: https://github.com/hasufell/uri-bytestring.git
   tag: 4fb5ed14b500c192e6e7a97f6b2b1eb478806001
->>>>>>> d46bdbf9
 
 package libarchive
   flags: -system-libarchive
