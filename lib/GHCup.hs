--- conflicted
+++ resolved
@@ -1543,18 +1543,12 @@
     rmEnvFile :: (MonadLogger m, MonadReader env m, HasDirs env, MonadMask m, MonadIO m, MonadCatch m) => FilePath -> m ()
     rmEnvFile enFilePath = do
       $logInfo "Removing Ghcup Environment File"
-<<<<<<< HEAD
-      deleteFile enFilePath
-=======
-      hideErrorDef [doesNotExistErrorType, permissionErrorType] ()
-        $ liftIO $ deleteFile enFilePath
->>>>>>> abbe5161
+      hideErrorDef [permissionErrorType] () $ deleteFile enFilePath
 
     rmConfFile :: (MonadLogger m, MonadReader env m, HasDirs env, MonadMask m, MonadIO m, MonadCatch m) => FilePath -> m ()
     rmConfFile confFilePath = do
       $logInfo "removing Ghcup Config File"
-<<<<<<< HEAD
-      deleteFile confFilePath
+      hideErrorDef [permissionErrorType] () $ deleteFile confFilePath
 
     rmDir :: (MonadLogger m, MonadReader env m, HasDirs env, MonadMask m, MonadIO m, MonadCatch m) => FilePath -> m ()
     rmDir dir =
@@ -1567,20 +1561,6 @@
         forM_ contents (deleteFile . (dir </>))
 
     rmBinDir :: (MonadReader env m, HasDirs env, MonadMask m, MonadIO m, MonadCatch m) => FilePath -> m ()
-=======
-      hideErrorDef [doesNotExistErrorType, permissionErrorType] ()
-        $ liftIO $ deleteFile confFilePath
-
-    rmDir :: (MonadLogger m, MonadIO m, MonadCatch m) => FilePath -> m ()
-    rmDir dir = do
-      $logInfo [i|removing #{dir}|]
-      contents <- hideErrorDef [doesNotExistErrorType] []
-        $ liftIO
-        (getDirectoryContentsRecursive dir >>= evaluate)
-      forM_ contents (liftIO . deleteFile . (dir </>))
-
-    rmBinDir :: (MonadCatch m, MonadIO m) => FilePath -> m ()
->>>>>>> abbe5161
     rmBinDir binDir = do
 #if !defined(IS_WINDOWS)
       isXDGStyle <- liftIO useXDG
@@ -1622,12 +1602,8 @@
 
     deleteFile :: (MonadReader env m, HasDirs env, MonadMask m, MonadIO m) => FilePath -> m ()
     deleteFile filepath = do
-<<<<<<< HEAD
       hideError doesNotExistErrorType
         $ hideError InappropriateType $ rmFile filepath
-=======
-      hideErrorDef [InappropriateType, permissionErrorType] () $ rmFile filepath
->>>>>>> abbe5161
 
     removeDirIfEmptyOrIsSymlink :: (MonadReader env m, HasDirs env, MonadMask m, MonadIO m, MonadCatch m) => FilePath -> m ()
     removeDirIfEmptyOrIsSymlink filepath =
