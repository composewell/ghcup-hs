--- conflicted
+++ resolved
@@ -2,13 +2,10 @@
 
 ## 0.1.17.8 -- XXXX-XX-XX
 
-<<<<<<< HEAD
-* Re-enable upgrade functionality for all configurations wrt [#250](https://gitlab.haskell.org/haskell/ghcup-hs/-/merge_requests/250)
-=======
 * Fix HLS build not cleaning up properly on failed installations, fixes [#361](https://gitlab.haskell.org/haskell/ghcup-hs/-/issues/361)
     - this also fixes a significant bug on installation failure when combining `--isolate DIR` with `--force`
 * Fix parsing of symlinks with multiple slashes, wrt [#353](https://gitlab.haskell.org/haskell/ghcup-hs/-/issues/353)
->>>>>>> ee778e11
+* Re-enable upgrade functionality for all configurations wrt [#250](https://gitlab.haskell.org/haskell/ghcup-hs/-/merge_requests/250)
 
 ## 0.1.17.7 -- 2022-04-21
 
